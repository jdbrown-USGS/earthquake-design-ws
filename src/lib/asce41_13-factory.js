--- conflicted
+++ resolved
@@ -1,15 +1,18 @@
 'use strict';
 
 
-const extend = require('extend'),
+var extend = require('extend'),
     NumberUtils = require('./util/number-utils').instance;
 
-const _DEFAULTS = {
+
+var _DEFAULTS;
+
+_DEFAULTS = {
   outputDecimals: 3
 };
 
 
-const ASCE41_13Factory = function (options) {
+var ASCE41_13Factory = function (options) {
   var _this,
       _initialize;
 
@@ -40,7 +43,7 @@
 
 
   _this.computeBse1E = function (inputs, metadata, bse2n) {
-    let customIn,
+    var customIn,
         fa,
         fv,
         horizontalSpectrum,
@@ -52,7 +55,7 @@
     customIn = extend({customProbability: 0.2}, inputs);
 
     return _this.getCustomProbabilityDesignData(customIn).then((result) => {
-      let custom;
+      var custom;
 
       custom = result.data[0];
 
@@ -82,7 +85,7 @@
   };
 
   _this.computeBse2E = function (inputs, metadata, bse2n) {
-    let customIn,
+    var customIn,
         fa,
         fv,
         horizontalSpectrum,
@@ -94,7 +97,7 @@
     customIn = extend({customProbability: 0.05}, inputs);
 
     return _this.getCustomProbabilityDesignData(customIn).then((result) => {
-      let custom;
+      var custom;
 
       custom = result.data[0];
 
@@ -145,7 +148,7 @@
   };
 
   _this.computeBse2N = function (inputs, metadata) {
-    let cr1,
+    var cr1,
         crs,
         deterministicData,
         fa,
@@ -232,6 +235,8 @@
     return _this.metadataFactory.getMetadata(inputs);
   };
 
+  _this.tSubLData = {};
+
   /**
    * Frees resources associated with this factory.
    *
@@ -264,11 +269,14 @@
   _this.get = function (inputs) {
     inputs = inputs || {};
 
-    if (inputs.hasOwnProperty('customProbability')) {
-      return _this.getCustomProbabilityDesignData(inputs);
-    } else {
-      return _this.getStandardDesignData(inputs);
-    }
+    return _this.tsublService.getData(inputs).then((result) => {
+      _this.tSubLData = result.response.data;
+      if (inputs.hasOwnProperty('customProbability')) {
+        return _this.getCustomProbabilityDesignData(inputs);
+      } else {
+        return _this.getStandardDesignData(inputs);
+      }
+    });
   };
 
   /**
@@ -283,7 +291,7 @@
    *     an error if one should occur.
    */
   _this.getCustomProbabilityDesignData = function (inputs) {
-    let fa,
+    var fa,
         fv,
         horizontalSpectrum,
         metadata,
@@ -298,17 +306,12 @@
       metadata = result;
       return _this.uhtHazardCurveFactory.getDesignCurves(inputs);
     }).then((result) => {
-      let groundMotions;
+      var groundMotions;
 
       // Find target (mapped) ground motions for Ss and S1 from the curves and
       // the specified probability of exceedance
-<<<<<<< HEAD
-      groundMotions = NumberUtils.spatialInterpolate(result.SA0P2.map((ssCurve, index) => {
-        let s1Curve;
-=======
       groundMotions = result.SA0P2.map((ssCurve, index) => {
         var s1Curve;
->>>>>>> b0c697b2
 
         s1Curve = result.SA1P0[index];
 
@@ -347,15 +350,9 @@
       sxs = ss * fa;
       sx1 = s1 * fv;
 
-      return Promise.all([
-        _this.spectraFactory.getSpectrum(sxs, sx1),
-
-        // Retrieve T-Sub-L Data
-        _this.tsublService.getData(inputs)
-
-      ]);
-    }).then((result) => {
-      horizontalSpectrum = result[0];
+      return _this.spectraFactory.getSpectrum(sxs, sx1);
+    }).then((result) => {
+      horizontalSpectrum = result;
 
       return {
         data: [{
@@ -369,7 +366,6 @@
           'sx1': sx1,
           'horizontalSpectrum': horizontalSpectrum
         }],
-        't-sub-l': result[1].response.data['t-sub-l'],
         metadata: metadata
       };
     });
@@ -387,11 +383,10 @@
    *     an error if one should occur.
    */
   _this.getStandardDesignData = function (inputs) {
-    let bse1e,
+    var bse1e,
         bse2e,
         bse1n,
         bse2n,
-        tSubLData,
         metadata;
 
     return _this.computeMetadata(inputs).then((result) => {
@@ -409,29 +404,21 @@
         // values. BSE-1E is capped as BSE-1N
         _this.computeBse1E(inputs, metadata, bse2n),
         // BSE-2E is capped at BSE-2N
-        _this.computeBse2E(inputs, metadata, bse2n),
-
-        // Retrieve T-Sub-L Data
-        _this.tsublService.getData(inputs)
+        _this.computeBse2E(inputs, metadata, bse2n)
       ]);
     }).then((results) => {
       bse1e = results[0];
       bse2e = results[1];
-      tSubLData = results[2];
     }).then(() => {
-      const resp = {
+      return {
         data: [
           bse2n,
           bse1n,
           bse2e,
           bse1e
         ],
-        't-sub-l': tSubLData.response.data['t-sub-l'],
         metadata: metadata
       };
-
-      return resp;
-
     });
   };
 
